# frozen_string_literal: true

require "forwardable"

module RubyLLM
  module MCP
    class Client
      extend Forwardable

      attr_reader :name, :config, :transport_type, :request_timeout, :log_level, :on, :roots
      attr_accessor :linked_resources

      def initialize(name:, transport_type:, start: true, request_timeout: MCP.config.request_timeout, config: {})
        @name = name
        @with_prefix = config.delete(:with_prefix) || false
        @config = config.merge(request_timeout: request_timeout)
        @transport_type = transport_type.to_sym
        @request_timeout = request_timeout

        @coordinator = setup_coordinator

        @on = {}
        @tools = {}
        @resources = {}
        @resource_templates = {}
        @prompts = {}

        @log_level = nil

        @linked_resources = []

        setup_roots
        setup_sampling

        @coordinator.start_transport if start
      end

      def_delegators :@coordinator, :alive?, :capabilities, :ping, :client_capabilities

      def start
        @coordinator.start_transport
      end

      def stop
        @coordinator.stop_transport
      end

      def restart!
        @coordinator.restart_transport
      end

      def tools(refresh: false)
        return [] unless capabilities.tools_list?

        fetch(:tools, refresh) do
          tools = @coordinator.tool_list
          build_map(tools, MCP::Tool, with_prefix: @with_prefix)
        end

        @tools.values
      end

      def tool(name, refresh: false)
        tools(refresh: refresh)

        @tools[name]
      end

      def reset_tools!
        @tools = {}
      end

      def resources(refresh: false)
        return [] unless capabilities.resources_list?

        fetch(:resources, refresh) do
          resources = @coordinator.resource_list
          resources = build_map(resources, MCP::Resource)
          include_linked_resources(resources)
        end

        @resources.values
      end

      def resource(name, refresh: false)
        resources(refresh: refresh)

        @resources[name]
      end

      def reset_resources!
        @resources = {}
      end

      def resource_templates(refresh: false)
        return [] unless capabilities.resources_list?

        fetch(:resource_templates, refresh) do
          resource_templates = @coordinator.resource_template_list
          build_map(resource_templates, MCP::ResourceTemplate)
        end

        @resource_templates.values
      end

      def resource_template(name, refresh: false)
        resource_templates(refresh: refresh)

        @resource_templates[name]
      end

      def reset_resource_templates!
        @resource_templates = {}
      end

      def prompts(refresh: false)
        return [] unless capabilities.prompt_list?

        fetch(:prompts, refresh) do
          prompts = @coordinator.prompt_list
          build_map(prompts, MCP::Prompt)
        end

        @prompts.values
      end

      def prompt(name, refresh: false)
        prompts(refresh: refresh)

        @prompts[name]
      end

      def reset_prompts!
        @prompts = {}
      end

      def tracking_progress?
        @on.key?(:progress) && !@on[:progress].nil?
      end

      def on_progress(&block)
        @on[:progress] = block
        self
      end

      def human_in_the_loop?
        @on.key?(:human_in_the_loop) && !@on[:human_in_the_loop].nil?
      end

      def on_human_in_the_loop(&block)
        @on[:human_in_the_loop] = block
        self
      end

      def logging_handler_enabled?
        @on.key?(:logging) && !@on[:logging].nil?
      end

      def logging_enabled?
        !@log_level.nil?
      end

      def on_logging(level: Logging::WARNING, &block)
        @on_logging_level = level
        if alive?
          @coordinator.set_logging(level: level)
        end

        @on[:logging] = block
        self
      end

      def sampling_callback_enabled?
        @on.key?(:sampling) && !@on[:sampling].nil?
      end

      def on_sampling(&block)
        @on[:sampling] = block
        self
      end

<<<<<<< HEAD
      def elicitation_enabled?
        @on.key?(:elicitation) && !@on[:elicitation].nil?
      end

      def on_elicitation(&block)
        @on[:elicitation] = block
        self
=======
      def to_h
        {
          name: @name,
          transport_type: @transport_type,
          request_timeout: @request_timeout,
          start: @start,
          config: @config,
          on: @on,
          tools: @tools,
          resources: @resources,
          resource_templates: @resource_templates,
          prompts: @prompts,
          log_level: @log_level
        }
      end

      alias as_json to_h

      def inspect
        "#<#{self.class.name}:0x#{object_id.to_s(16)} #{to_h.map { |k, v| "#{k}: #{v}" }.join(', ')}>"
>>>>>>> 9ab3307b
      end

      private

      def setup_coordinator
        Coordinator.new(self,
                        transport_type: @transport_type,
                        config: @config)
      end

      def fetch(cache_key, refresh)
        instance_variable_set("@#{cache_key}", {}) if refresh
        if instance_variable_get("@#{cache_key}").empty?
          instance_variable_set("@#{cache_key}", yield)
        end
        instance_variable_get("@#{cache_key}")
      end

      def build_map(raw_data, klass, with_prefix: false)
        raw_data.each_with_object({}) do |item, acc|
          instance = if with_prefix
                       klass.new(@coordinator, item, with_prefix: @with_prefix)
                     else
                       klass.new(@coordinator, item)
                     end
          acc[instance.name] = instance
        end
      end

      def include_linked_resources(resources)
        @linked_resources.each do |resource|
          resources[resource.name] = resource
        end

        resources
      end

      def setup_roots
        @roots = Roots.new(paths: MCP.config.roots, coordinator: @coordinator)
      end

      def setup_sampling
        @on[:sampling] = MCP.config.sampling.guard
      end

<<<<<<< HEAD
      def setup_elicitation
        @on[:elicitation] = MCP.config.elicitation
=======
      def setup_event_handlers
        @on[:progress] = MCP.config.on_progress
        @on[:human_in_the_loop] = MCP.config.on_human_in_the_loop
        @on[:logging] = MCP.config.on_logging
        @on_logging_level = MCP.config.on_logging_level
>>>>>>> 9ab3307b
      end
    end
  end
end<|MERGE_RESOLUTION|>--- conflicted
+++ resolved
@@ -179,7 +179,6 @@
         self
       end
 
-<<<<<<< HEAD
       def elicitation_enabled?
         @on.key?(:elicitation) && !@on[:elicitation].nil?
       end
@@ -187,7 +186,8 @@
       def on_elicitation(&block)
         @on[:elicitation] = block
         self
-=======
+      end
+
       def to_h
         {
           name: @name,
@@ -208,7 +208,6 @@
 
       def inspect
         "#<#{self.class.name}:0x#{object_id.to_s(16)} #{to_h.map { |k, v| "#{k}: #{v}" }.join(', ')}>"
->>>>>>> 9ab3307b
       end
 
       private
@@ -254,16 +253,12 @@
         @on[:sampling] = MCP.config.sampling.guard
       end
 
-<<<<<<< HEAD
-      def setup_elicitation
-        @on[:elicitation] = MCP.config.elicitation
-=======
       def setup_event_handlers
         @on[:progress] = MCP.config.on_progress
         @on[:human_in_the_loop] = MCP.config.on_human_in_the_loop
         @on[:logging] = MCP.config.on_logging
         @on_logging_level = MCP.config.on_logging_level
->>>>>>> 9ab3307b
+        @on[:elicitation] = MCP.config.elicitation
       end
     end
   end
