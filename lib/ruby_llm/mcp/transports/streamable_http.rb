# frozen_string_literal: true

require "json"
require "uri"
require "httpx"
require "timeout"
require "securerandom"

module RubyLLM
  module MCP
    module Transports
      # Configuration options for reconnection behavior
      class ReconnectionOptions
        attr_reader :max_reconnection_delay, :initial_reconnection_delay,
                    :reconnection_delay_grow_factor, :max_retries

        def initialize(
          max_reconnection_delay: 30_000,
          initial_reconnection_delay: 1_000,
          reconnection_delay_grow_factor: 1.5,
          max_retries: 2
        )
          @max_reconnection_delay = max_reconnection_delay
          @initial_reconnection_delay = initial_reconnection_delay
          @reconnection_delay_grow_factor = reconnection_delay_grow_factor
          @max_retries = max_retries
        end
      end

      class OAuthOptions
        attr_reader :issuer, :client_id, :client_secret, :scope

        def initialize(issuer:, client_id:, client_secret:, scopes:)
          @issuer = issuer
          @client_id = client_id
          @client_secret = client_secret
          @scope = scopes
        end

        def enabled?
          @issuer && @client_id && @client_secret && @scope
        end
      end

      # Options for starting SSE connections
      class StartSSEOptions
        attr_reader :resumption_token, :on_resumption_token, :replay_message_id

        def initialize(resumption_token: nil, on_resumption_token: nil, replay_message_id: nil)
          @resumption_token = resumption_token
          @on_resumption_token = on_resumption_token
          @replay_message_id = replay_message_id
        end
      end

      # Main StreamableHTTP transport class
      class StreamableHTTP
        include Support::Timeout

        attr_reader :session_id, :protocol_version, :coordinator

        def initialize( # rubocop:disable Metrics/ParameterLists
          url:,
          request_timeout:,
          coordinator:,
          headers: {},
<<<<<<< HEAD
          reconnection: {},
          oauth: nil,
          rate_limit: nil,
=======
          version: :http2,
          reconnection_options: nil,
>>>>>>> 9ab3307b
          session_id: nil
        )
          @url = URI(url)
          @coordinator = coordinator
          @request_timeout = request_timeout
          @headers = headers || {}
<<<<<<< HEAD
          @session_id = session_id
=======
          @version = version
          @reconnection_options = reconnection_options || ReconnectionOptions.new
>>>>>>> 9ab3307b
          @protocol_version = nil
          @session_id = session_id

          @resource_metadata_url = nil
          @client_id = SecureRandom.uuid

          @reconnection_options = ReconnectionOptions.new(**reconnection)
          @oauth_options = OAuthOptions.new(**oauth) unless oauth.nil?
          @rate_limiter = Support::RateLimiter.new(**rate_limit) if rate_limit

          @id_counter = 0
          @id_mutex = Mutex.new
          @pending_requests = {}
          @pending_mutex = Mutex.new
          @running = true
          @abort_controller = nil
          @sse_thread = nil
          @sse_mutex = Mutex.new

          # Thread-safe collection of all HTTPX clients
          @clients = []
          @clients_mutex = Mutex.new

          @connection = create_connection
        end

        def request(body, add_id: true, wait_for_response: true)
          if @rate_limiter&.exceeded?
            sleep(1) while @rate_limiter&.exceeded?
          end
          @rate_limiter&.add

          # Generate a unique request ID for requests
          if add_id && body.is_a?(Hash) && !body.key?("id")
            @id_mutex.synchronize { @id_counter += 1 }
            body["id"] = @id_counter
          end

          request_id = body.is_a?(Hash) ? body["id"] : nil
          is_initialization = body.is_a?(Hash) && body["method"] == "initialize"

          response_queue = setup_response_queue(request_id, wait_for_response)
          result = send_http_request(body, request_id, is_initialization: is_initialization)

          return result if result.is_a?(RubyLLM::MCP::Result)

          if wait_for_response && request_id
            wait_for_response_with_timeout(request_id.to_s, response_queue)
          end
        end

        def alive?
          @running
        end

        def close
          terminate_session
          cleanup_sse_resources
          cleanup_connection
        end

        def start
          @abort_controller = false
        end

        def set_protocol_version(version)
          @protocol_version = version
        end

        private

        def terminate_session
          return unless @session_id

          begin
            headers = build_common_headers
            response = @connection.delete(@url, headers: headers)

            # Handle HTTPX error responses first
            handle_httpx_error_response!(response, context: { location: "terminating session" })

            # 405 Method Not Allowed is acceptable per spec
            unless [200, 405].include?(response.status)
              reason_phrase = response.respond_to?(:reason_phrase) ? response.reason_phrase : nil
              raise Errors::TransportError.new(
                code: response.status,
                message: "Failed to terminate session: #{reason_phrase || response.status}"
              )
            end

            @session_id = nil
          rescue StandardError => e
            raise Errors::TransportError.new(
              message: "Failed to terminate session: #{e.message}",
              code: nil,
              error: e
            )
          end
        end

        def handle_httpx_error_response!(response, context:, allow_eof_for_sse: false)
          return false unless response.is_a?(HTTPX::ErrorResponse)

          error = response.error

          # Special handling for EOFError in SSE contexts
          if allow_eof_for_sse && error.is_a?(EOFError)
            RubyLLM::MCP.logger.info "SSE stream closed: #{response.error.message}"
            return :eof_handled
          end

          if error.is_a?(HTTPX::ReadTimeoutError)
            raise Errors::TimeoutError.new(
              message: "Request timed out after #{@request_timeout / 1000} seconds",
              request_id: context[:request_id]
            )
          end

          error_message = response.error&.message || "Request failed"
          RubyLLM::MCP.logger.error "HTTPX error in #{context[:location]}: #{error_message}"

          raise Errors::TransportError.new(
            code: nil,
            message: "HTTPX Error #{context}: #{error_message}"
          )
        end

        def register_client(client)
          @clients_mutex.synchronize do
            @clients << client
          end
          client
        end

        def unregister_client(client)
          @clients_mutex.synchronize do
            @clients.delete(client)
          end
        end

        def close_client(client)
          client.close if client.respond_to?(:close)
        rescue StandardError => e
          RubyLLM::MCP.logger.debug "Error closing HTTPX client: #{e.message}"
        ensure
          unregister_client(client)
        end

        def active_clients_count
          @clients_mutex.synchronize do
            @clients.size
          end
        end

        def create_connection
          client = Support::HTTPClient.connection.with(
            timeout: {
              connect_timeout: 10,
              read_timeout: @request_timeout / 1000,
              write_timeout: @request_timeout / 1000,
              operation_timeout: @request_timeout / 1000
            }
          )

          if @oauth_options&.enabled?
            client = client.plugin(:oauth).oauth_auth(
              issuer: @oauth_options.issuer,
              client_id: @oauth_options.client_id,
              client_secret: @oauth_options.client_secret,
              scope: @oauth_options.scope
            )

            client.with_access_token
          end

          register_client(client)
        end

        def build_common_headers
          headers = @headers.dup

          headers["mcp-session-id"] = @session_id if @session_id
          headers["mcp-protocol-version"] = @protocol_version if @protocol_version
          headers["X-CLIENT-ID"] = @client_id
          headers["Origin"] = @uri.to_s

          headers
        end

        def setup_response_queue(request_id, wait_for_response)
          response_queue = Queue.new
          if wait_for_response && request_id
            @pending_mutex.synchronize do
              @pending_requests[request_id.to_s] = response_queue
            end
          end
          response_queue
        end

        def send_http_request(body, request_id, is_initialization: false)
          headers = build_common_headers
          headers["Content-Type"] = "application/json"
          headers["Accept"] = "application/json, text/event-stream"

          json_body = JSON.generate(body)
          RubyLLM::MCP.logger.debug "Sending Request: #{json_body}"

          begin
            # Set up connection with streaming callbacks if not initialization
            connection = if is_initialization
                           @connection
                         else
                           create_connection_with_streaming_callbacks(request_id)
                         end

            response = connection.post(@url, json: body, headers: headers)
            handle_response(response, request_id, body)
          ensure
            @pending_mutex.synchronize { @pending_requests.delete(request_id.to_s) } if request_id
          end
        end

        def create_connection_with_streaming_callbacks(request_id)
          buffer = +""

          client = Support::HTTPClient.connection.plugin(:callbacks)
                                      .on_response_body_chunk do |request, _response, chunk|
            next unless @running && !@abort_controller

            RubyLLM::MCP.logger.debug "Received chunk: #{chunk.bytesize} bytes for #{request.uri}"
            buffer << chunk
            process_sse_buffer_events(buffer, request_id&.to_s)
          end
          .with(
            timeout: {
              connect_timeout: 10,
              read_timeout: @request_timeout / 1000,
              write_timeout: @request_timeout / 1000,
              operation_timeout: @request_timeout / 1000
            }
          )

          if @oauth_options&.enabled?
            client = client.plugin(:oauth).oauth_auth(
              issuer: @oauth_options.issuer,
              client_id: @oauth_options.client_id,
              client_secret: @oauth_options.client_secret,
              scope: @oauth_options.scope
            )

            client.with_access_token
          end
          register_client(client)
        end

        def handle_response(response, request_id, original_message)
          # Handle HTTPX error responses first
          handle_httpx_error_response!(response, context: { location: "handling response", request_id: request_id })

          # Extract session ID if present (only for successful responses)
          session_id = response.headers["mcp-session-id"]
          @session_id = session_id if session_id

          case response.status
          when 200
            handle_success_response(response, request_id, original_message)
          when 202
            handle_accepted_response(original_message)
          when 404
            handle_session_expired
          when 405, 401
            # TODO: Implement 401 handling this once we are adding authorization
            # Method not allowed - acceptable for some endpoints
            nil
          when 400...500
            handle_client_error(response)
          else
            response_body = response.respond_to?(:body) ? response.body.to_s : "Unknown error"
            raise Errors::TransportError.new(
              code: response.status,
              message: "HTTP request failed: #{response.status} - #{response_body}"
            )
          end
        end

        def handle_success_response(response, request_id, _original_message)
          # Safely access content type
          content_type = response.respond_to?(:headers) ? response.headers["content-type"] : nil

          if content_type&.include?("text/event-stream")
            # SSE response - let the streaming handler process it
            start_sse_stream
            nil
          elsif content_type&.include?("application/json")
            # Direct JSON response
            response_body = response.respond_to?(:body) ? response.body.to_s : "{}"
            json_response = JSON.parse(response_body)
            result = RubyLLM::MCP::Result.new(json_response, session_id: @session_id)

            if request_id
              @pending_mutex.synchronize { @pending_requests.delete(request_id.to_s) }
            end

            result
          else
            raise Errors::TransportError.new(
              code: -1,
              message: "Unexpected content type: #{content_type}"
            )
          end
        rescue StandardError => e
          raise Errors::TransportError.new(
            message: "Invalid JSON response: #{e.message}",
            error: e
          )
        end

        def handle_accepted_response(original_message)
          # 202 Accepted - start SSE stream if this was an initialization
          if original_message.is_a?(Hash) && original_message["method"] == "initialize"
            start_sse_stream
          end
          nil
        end

        def handle_client_error(response)
          begin
            # Safely access response body
            response_body = response.respond_to?(:body) ? response.body.to_s : "Unknown error"
            error_body = JSON.parse(response_body)

            if error_body.is_a?(Hash) && error_body["error"]
              error_message = error_body["error"]["message"] || error_body["error"]["code"]

              if error_message.to_s.downcase.include?("session")
                raise Errors::TransportError.new(
                  code: response.status,
                  message: "Server error: #{error_message} (Current session ID: #{@session_id || 'none'})"
                )
              end

              raise Errors::TransportError.new(
                code: response.status,
                message: "Server error: #{error_message}"
              )
            end
          rescue JSON::ParserError
            # Fall through to generic error
          end

          # Safely access response attributes
          response_body = response.respond_to?(:body) ? response.body.to_s : "Unknown error"
          status_code = response.respond_to?(:status) ? response.status : "Unknown"

          raise Errors::TransportError.new(
            code: status_code,
            message: "HTTP client error: #{status_code} - #{response_body}"
          )
        end

        def handle_session_expired
          @session_id = nil
          raise Errors::SessionExpiredError.new(
            message: "Session expired, re-initialization required"
          )
        end

        def extract_resource_metadata_url(response)
          # Extract resource metadata URL from response headers if present
          # Guard against error responses that don't have headers
          return nil unless response.respond_to?(:headers)

          metadata_url = response.headers["mcp-resource-metadata-url"]
          metadata_url ? URI(metadata_url) : nil
        end

        def start_sse_stream(options = StartSSEOptions.new)
          return unless @running && !@abort_controller

          @sse_mutex.synchronize do
            return if @sse_thread&.alive?

            @sse_thread = Thread.new do
              start_sse(options)
            end
          end
        end

        def start_sse(options) # rubocop:disable Metrics/MethodLength
          attempt_count = 0

          begin
            headers = build_common_headers
            headers["Accept"] = "text/event-stream"

            if options.resumption_token
              headers["Last-Event-ID"] = options.resumption_token
            end

            # Set up SSE streaming connection with callbacks
            connection = create_connection_with_sse_callbacks(options, headers)
            response = connection.get(@url)

            # Handle HTTPX error responses first
            error_result = handle_httpx_error_response!(response, context: { location: "SSE connection" },
                                                                  allow_eof_for_sse: true)
            return if error_result == :eof_handled

            case response.status
            when 200
              # SSE stream established successfully
              RubyLLM::MCP.logger.debug "SSE stream established"
              # Response will be processed through callbacks
            when 405, 401
              # Server doesn't support SSE - this is acceptable
              RubyLLM::MCP.logger.info "Server does not support SSE streaming"
              nil
            else
              reason_phrase = response.respond_to?(:reason_phrase) ? response.reason_phrase : nil
              raise Errors::TransportError.new(
                code: response.status,
                message: "Failed to open SSE stream: #{reason_phrase || response.status}"
              )
            end
          rescue StandardError => e
            RubyLLM::MCP.logger.error "SSE stream error: #{e.message}"
            # Attempt reconnection with exponential backoff

            if @running && !@abort_controller && attempt_count < @reconnection_options.max_retries
              delay = calculate_reconnection_delay(attempt_count)
              RubyLLM::MCP.logger.info "Reconnecting SSE stream in #{delay}ms..."

              sleep(delay / 1000.0)
              attempt_count += 1
              retry
            end

            raise e
          end
        end

        def create_connection_with_sse_callbacks(options, headers)
          client = HTTPX.plugin(:callbacks)
          client = add_on_response_body_chunk_callback(client, options)

          client = client.with(
            timeout: {
              connect_timeout: 10,
              read_timeout: @request_timeout / 1000,
              write_timeout: @request_timeout / 1000,
              operation_timeout: @request_timeout / 1000
            },
            headers: headers
          )

          if @version == :http1
            client = client.with(
              ssl: { alpn_protocols: ["http/1.1"] }
            )
          end

          register_client(client)
        end

        def add_on_response_body_chunk_callback(client, options)
          buffer = +""
          client.on_response_body_chunk do |request, response, chunk|
            # Only process chunks for text/event-stream and if still running
            next unless @running && !@abort_controller

            if chunk.include?("event: stop")
              RubyLLM::MCP.logger.debug "Closing SSE stream"
              request.close
            end

            content_type = response.headers["content-type"]
            if content_type&.include?("text/event-stream")
              buffer << chunk.to_s

              while (event_data = extract_sse_event(buffer))
                raw_event, remaining_buffer = event_data
                buffer.replace(remaining_buffer)

                next unless raw_event && raw_event[:data]

                if raw_event[:id]
                  options.on_resumption_token&.call(raw_event[:id])
                end

                process_sse_event(raw_event, options.replay_message_id)
              end
            end
          end
        end

        def calculate_reconnection_delay(attempt)
          initial = @reconnection_options.initial_reconnection_delay
          factor = @reconnection_options.reconnection_delay_grow_factor
          max_delay = @reconnection_options.max_reconnection_delay

          [initial * (factor**attempt), max_delay].min
        end

        def process_sse_buffer_events(buffer, _request_id)
          return unless @running && !@abort_controller

          while (event_data = extract_sse_event(buffer))
            raw_event, remaining_buffer = event_data
            buffer.replace(remaining_buffer)

            process_sse_event(raw_event, nil) if raw_event && raw_event[:data]
          end
        end

        def extract_sse_event(buffer)
          return nil unless buffer.include?("\n\n")

          raw, rest = buffer.split("\n\n", 2)
          [parse_sse_event(raw), rest]
        end

        def parse_sse_event(raw)
          event = {}
          raw.each_line do |line|
            line = line.strip
            case line
            when /^data:\s*(.*)/
              (event[:data] ||= []) << ::Regexp.last_match(1)
            when /^event:\s*(.*)/
              event[:event] = ::Regexp.last_match(1)
            when /^id:\s*(.*)/
              event[:id] = ::Regexp.last_match(1)
            end
          end
          event[:data] = event[:data]&.join("\n")
          event
        end

        def process_sse_event(raw_event, replay_message_id)
          return unless raw_event[:data]
          return unless @running && !@abort_controller

          begin
            event_data = JSON.parse(raw_event[:data])

            # Handle replay message ID if specified
            if replay_message_id && event_data.is_a?(Hash) && event_data["id"]
              event_data["id"] = replay_message_id
            end

            result = RubyLLM::MCP::Result.new(event_data, session_id: @session_id)
            RubyLLM::MCP.logger.debug "SSE Result Received: #{result.inspect}"

            result = @coordinator.process_result(result)
            return if result.nil?

            request_id = result.id&.to_s
            if request_id
              @pending_mutex.synchronize do
                response_queue = @pending_requests.delete(request_id)
                response_queue&.push(result)
              end
            end
          rescue JSON::ParserError => e
            RubyLLM::MCP.logger.warn "Failed to parse SSE event data: #{raw_event[:data]} - #{e.message}"
          rescue Errors::UnknownRequest => e
            RubyLLM::MCP.logger.warn "Unknown request from MCP server: #{e.message}"
          rescue StandardError => e
            RubyLLM::MCP.logger.error "Error processing SSE event: #{e.message}"
            raise Errors::TransportError.new(
              message: "Error processing SSE event: #{e.message}",
              error: e
            )
          end
        end

        def wait_for_response_with_timeout(request_id, response_queue)
          with_timeout(@request_timeout / 1000, request_id: request_id) do
            response_queue.pop
          end
        rescue RubyLLM::MCP::Errors::TimeoutError => e
          log_message = "StreamableHTTP request timeout (ID: #{request_id}) after #{@request_timeout / 1000} seconds"
          RubyLLM::MCP.logger.error(log_message)
          @pending_mutex.synchronize { @pending_requests.delete(request_id.to_s) }
          raise e
        end

        def cleanup_sse_resources
          @running = false
          @abort_controller = true

          @sse_mutex.synchronize do
            if @sse_thread&.alive?
              @sse_thread.kill
              @sse_thread.join(5) # Wait up to 5 seconds for thread to finish
              @sse_thread = nil
            end
          end

          # Clear any pending requests
          @pending_mutex.synchronize do
            @pending_requests.each_value do |queue|
              queue.close if queue.respond_to?(:close)
            rescue StandardError
              # Ignore errors when closing queues
            end
            @pending_requests.clear
          end
        end

        def cleanup_connection
          clients_to_close = []

          @clients_mutex.synchronize do
            clients_to_close = @clients.dup
            @clients.clear
          end

          clients_to_close.each do |client|
            client.close if client.respond_to?(:close)
          rescue StandardError => e
            RubyLLM::MCP.logger.debug "Error closing HTTPX client: #{e.message}"
          end

          @connection = nil
        end
      end
    end
  end
end<|MERGE_RESOLUTION|>--- conflicted
+++ resolved
@@ -64,26 +64,21 @@
           request_timeout:,
           coordinator:,
           headers: {},
-<<<<<<< HEAD
           reconnection: {},
+          version: :http2,
           oauth: nil,
           rate_limit: nil,
-=======
-          version: :http2,
           reconnection_options: nil,
->>>>>>> 9ab3307b
           session_id: nil
         )
           @url = URI(url)
           @coordinator = coordinator
           @request_timeout = request_timeout
           @headers = headers || {}
-<<<<<<< HEAD
           @session_id = session_id
-=======
+
           @version = version
           @reconnection_options = reconnection_options || ReconnectionOptions.new
->>>>>>> 9ab3307b
           @protocol_version = nil
           @session_id = session_id
 
